import { Injectable, Logger } from '@nestjs/common';
// import { isEqual } from 'lodash'; // Unused import removed
import { DataSourceService } from '../../../core/database/data-source/data-source.service';
import { MetadataSyncService } from '../../schema-management/services/metadata-sync.service';
import { LoggingService } from '../../../core/exceptions/services/logging.service';
import {
  DatabaseException,
  DuplicateResourceException,
  ResourceNotFoundException,
  ValidationException,
} from '../../../core/exceptions/custom-exceptions';
import { validateUniquePropertyNames } from '../utils/duplicate-field-check';
import { getDeletedIds } from '../utils/get-deleted-ids';
import { CreateTableDto } from '../dto/create-table.dto';

@Injectable()
export class TableHandlerService {
  private logger = new Logger(TableHandlerService.name);

  constructor(
    private dataSourceService: DataSourceService,
    private metadataSyncService: MetadataSyncService,
    private loggingService: LoggingService,
  ) {}

  private validateRelations(relations: any[]) {
    for (const relation of relations || []) {
      if (relation.type === 'one-to-many' && !relation.inversePropertyName) {
        throw new ValidationException(
          `One-to-many relation '${relation.propertyName}' must have inversePropertyName`,
          {
            relationName: relation.propertyName,
            relationType: relation.type,
            missingField: 'inversePropertyName',
          },
        );
      }
    }
  }

  async createTable(body: any) {
    // Validate relations before proceeding
    this.validateRelations(body.relations);

    const dataSource = this.dataSourceService.getDataSource();
    const tableEntity =
      this.dataSourceService.entityClassMap.get('table_definition');
    const tableRepo = dataSource.getRepository(tableEntity);
    const queryRunner = dataSource.createQueryRunner();
    await queryRunner.connect();

    try {
      const hasTable = await queryRunner.hasTable(body.name);
      const existing = await dataSource
        .getRepository(tableEntity)
        .findOne({ where: { name: body.name } });

      if (hasTable && existing) {
        throw new Error(`Table ${body.name} already exists!`);
      }

      const idCol = body.columns.find(
        (col: any) => col.name === 'id' && col.isPrimary,
      );
      if (!idCol) {
        throw new Error(
          `Table must contain a column named "id" with isPrimary = true.`,
        );
      }

      const validTypes = ['int', 'uuid'];
      if (!validTypes.includes(idCol.type)) {
        throw new Error(`The primary column "id" must be of type int or uuid.`);
      }

      const primaryCount = body.columns.filter(
        (col: any) => col.isPrimary,
      ).length;
      if (primaryCount !== 1) {
        throw new Error(`Only one column is allowed to have isPrimary = true.`);
      }

      validateUniquePropertyNames(body.columns || [], body.relations || []);

      const newTable = { ...body };

      if (body.columns) {
        newTable.columns = body.columns.map((col) => {
          const { table, ...colWithoutTable } = col;
          return colWithoutTable;
        });
      }

      if (body.relations) {
        newTable.relations = body.relations.map((rel) => {
          const { sourceTable, ...relWithoutSourceTable } = rel;
          return relWithoutSourceTable;
        });
      }

      const result: any = await tableRepo.save(newTable);

      await this.afterEffect({ entityName: result.name, type: 'create' });

      // Check if route already exists before creating
      const routeDefRepo =
        this.dataSourceService.getRepository('route_definition');
      const existingRoute = await routeDefRepo.findOne({
<<<<<<< HEAD
        where: { path: `/${result.name}` }
=======
        where: { path: `/${result.name}` },
>>>>>>> 249a3365
      });

      if (!existingRoute) {
        await routeDefRepo.save({
          path: `/${result.name}`,
<<<<<<< HEAD
          mainTable: result.id,
          isEnabled: true,
        });
        this.logger.log(`✅ Route /${result.name} created for table ${result.name}`);
      } else {
        this.logger.warn(`Route /${result.name} already exists, skipping route creation`);
=======
          mainTable: {
            id: result.id,
          },
          isEnabled: true,
        });
        this.logger.log(
          `✅ Route /${result.name} created for table ${result.name}`,
        );
      } else {
        this.logger.warn(
          `Route /${result.name} already exists, skipping route creation`,
        );
>>>>>>> 249a3365
      }

      return result;
    } catch (error) {
      this.loggingService.error('Table creation failed', {
        context: 'createTable',
        error: error.message,
        stack: error.stack,
        tableName: body?.name,
        columnCount: body?.columns?.length,
        relationCount: body?.relations?.length,
      });

      if (error.message?.includes('already exists')) {
        throw new DuplicateResourceException(
          'Table',
          'name',
          body?.name || 'unknown',
        );
      }

      throw new DatabaseException(`Failed to create table: ${error.message}`, {
        tableName: body?.name,
        operation: 'create',
      });
    } finally {
      await queryRunner.release();
    }
  }

  async updateTable(id: number, body: CreateTableDto) {
    // Validate relations before proceeding
    this.validateRelations(body.relations);

    const dataSource = this.dataSourceService.getDataSource();

    const tableEntity =
      this.dataSourceService.entityClassMap.get('table_definition');
    const columnEntity =
      this.dataSourceService.entityClassMap.get('column_definition');
    const relationEntity = this.dataSourceService.entityClassMap.get(
      'relation_definition',
    );

    const queryRunner = dataSource.createQueryRunner();
    await queryRunner.connect();

    try {
      const tableRepo = dataSource.getRepository(tableEntity);
      const columnRepo = dataSource.getRepository(columnEntity);
      const relationRepo = dataSource.getRepository(relationEntity);

      const exists: any = await tableRepo.findOne({
        where: { id },
        relations: ['columns', 'relations'],
      });

      if (!exists) {
        throw new Error(`Table ${body.name} does not exist.`);
      }

      if (!body.columns?.some((col: any) => col.isPrimary)) {
        throw new Error(
          `Table must contain an id column with isPrimary = true!`,
        );
      }

      validateUniquePropertyNames(body.columns || [], body.relations || []);

      // Handle deletion of columns and relations (if not system, deletion is allowed)
      const deletedColumnIds = getDeletedIds(exists.columns, body.columns);
      const deletedRelationIds = getDeletedIds(
        exists.relations,
        body.relations,
      );
      if (deletedColumnIds.length) await columnRepo.delete(deletedColumnIds);
      if (deletedRelationIds.length)
        await relationRepo.delete(deletedRelationIds);
      this.logger.debug('Updating table with body:', body);

      // Update existing table properties
      Object.assign(exists, body);

      // Ensure new relations are properly linked to the table
      if (body.relations) {
        exists.relations = body.relations.map((rel) => ({
          ...rel,
          sourceTable: exists.id,
        }));
      }

      // Ensure new columns are properly linked to the table
      if (body.columns) {
        exists.columns = body.columns.map((col) => ({
          ...col,
          table: exists.id,
        }));
      }

      const result = await tableRepo.save(exists);

      await this.afterEffect({ entityName: result.name, type: 'update' });
      return result;
    } catch (error) {
      this.loggingService.error('Table update failed', {
        context: 'updateTable',
        error: error.message,
        stack: error.stack,
        tableId: id,
        tableName: body?.name,
        columnCount: body?.columns?.length,
        relationCount: body?.relations?.length,
      });

      if (error.message?.includes('does not exist')) {
        throw new ResourceNotFoundException('Table', id.toString());
      }

      throw new DatabaseException(`Failed to update table: ${error.message}`, {
        tableId: id,
        tableName: body?.name,
        operation: 'update',
      });
    } finally {
      await queryRunner.release();
    }
  }

  async delete(id: number) {
    const tableDefRepo: any =
      this.dataSourceService.getRepository('table_definition');
    const dataSource = this.dataSourceService.getDataSource();
    const queryRunner = dataSource.createQueryRunner();

    let exists: any = null;

    try {
      exists = await tableDefRepo.findOne({
        where: { id },
<<<<<<< HEAD
        relations: ['columns', 'relations']
=======
        relations: ['columns', 'relations'],
>>>>>>> 249a3365
      });

      if (!exists) {
        throw new Error(`Table with id ${id} does not exist.`);
      }

      await queryRunner.connect();

      const tableName = exists.name;
      this.logger.log(`🗑️ Processing deletion for table: ${tableName}`);

      // 1. Delete routes that point to this table
<<<<<<< HEAD
      const routeDefRepo = this.dataSourceService.getRepository('route_definition');
      const routeDeleted = await routeDefRepo.delete({ mainTable: { id } });
      if (routeDeleted.affected > 0) {
        this.logger.log(`✅ Deleted ${routeDeleted.affected} route(s) pointing to table ${tableName}`);
      }

      // 2. Delete all relations that reference this table as targetTable
      const relationDefRepo = this.dataSourceService.getRepository('relation_definition');
      const targetRelations = await relationDefRepo.delete({ targetTable: { id } });
      if (targetRelations.affected > 0) {
        this.logger.log(`✅ Deleted ${targetRelations.affected} relations referencing table ${tableName} as target`);
=======
      const routeDefRepo =
        this.dataSourceService.getRepository('route_definition');
      const routeDeleted = await routeDefRepo.delete({ mainTable: { id } });
      if (routeDeleted.affected > 0) {
        this.logger.log(
          `✅ Deleted ${routeDeleted.affected} route(s) pointing to table ${tableName}`,
        );
      }

      // 2. Delete all relations that reference this table as targetTable
      const relationDefRepo = this.dataSourceService.getRepository(
        'relation_definition',
      );
      const targetRelations = await relationDefRepo.delete({
        targetTable: { id },
      });
      if (targetRelations.affected > 0) {
        this.logger.log(
          `✅ Deleted ${targetRelations.affected} relations referencing table ${tableName} as target`,
        );
>>>>>>> 249a3365
      }

      // 3. Drop all foreign keys referencing this table (from other tables)
      const referencingFKs = await queryRunner.query(`
        SELECT DISTINCT TABLE_NAME, CONSTRAINT_NAME
        FROM information_schema.KEY_COLUMN_USAGE
        WHERE CONSTRAINT_SCHEMA = DATABASE()
          AND REFERENCED_TABLE_NAME = '${tableName}'
          AND CONSTRAINT_NAME LIKE 'FK_%'
      `);

      for (const fk of referencingFKs) {
        try {
          await queryRunner.query(
            `ALTER TABLE \`${fk.TABLE_NAME}\` DROP FOREIGN KEY \`${fk.CONSTRAINT_NAME}\``,
          );
          this.logger.debug(
            `Dropped referencing FK: ${fk.CONSTRAINT_NAME} from ${fk.TABLE_NAME}`,
          );
        } catch (fkError) {
          this.logger.warn(
            `Failed to drop referencing FK ${fk.CONSTRAINT_NAME}: ${fkError.message}`,
          );
        }
      }

      // 4. Drop foreign keys FROM this table
      const outgoingFKs = await queryRunner.query(`
        SELECT CONSTRAINT_NAME
        FROM information_schema.KEY_COLUMN_USAGE
        WHERE CONSTRAINT_SCHEMA = DATABASE()
          AND TABLE_NAME = '${tableName}'
          AND REFERENCED_TABLE_NAME IS NOT NULL
      `);

      for (const fk of outgoingFKs) {
        try {
          await queryRunner.query(
            `ALTER TABLE \`${tableName}\` DROP FOREIGN KEY \`${fk.CONSTRAINT_NAME}\``,
          );
          this.logger.debug(`Dropped outgoing FK: ${fk.CONSTRAINT_NAME}`);
        } catch (fkError) {
          this.logger.warn(
            `Failed to drop outgoing FK ${fk.CONSTRAINT_NAME}: ${fkError.message}`,
          );
        }
      }

      // 5. Drop the physical database table
      const hasTable = await queryRunner.hasTable(tableName);
      if (hasTable) {
        await queryRunner.dropTable(tableName);
        this.logger.log(`✅ Database table ${tableName} dropped successfully`);
      } else {
        this.logger.warn(`Table ${tableName} does not exist in database`);
      }

      // 6. Finally, remove metadata record - this will cascade delete columns and source relations
      const result = await tableDefRepo.remove(exists);
<<<<<<< HEAD
      this.logger.log(`✅ Table definition removed with cascaded deletion of columns and relations`);
=======
      this.logger.log(
        `✅ Table definition removed with cascaded deletion of columns and relations`,
      );
>>>>>>> 249a3365

      await this.afterEffect({ entityName: result.name, type: 'update' });
      return result;
    } catch (error) {
      this.loggingService.error('Table deletion failed', {
        context: 'delete',
        error: error.message,
        stack: error.stack,
        tableId: id,
        tableName: exists?.name,
      });

      if (error.message?.includes('does not exist')) {
        throw new ResourceNotFoundException('Table', id.toString());
      }

      throw new DatabaseException(`Failed to delete table: ${error.message}`, {
        tableId: id,
        tableName: exists?.name,
        operation: 'delete',
      });
    } finally {
      await queryRunner.release();
    }
  }

  async afterEffect(options: {
    entityName: string;
    type: 'create' | 'update';
  }) {
    try {
      // Fire & forget syncAll - it will handle publish internally
      this.metadataSyncService
        .syncAll({
          entityName: options.entityName,
          type: options.type,
        })
        .catch((error) => {
          this.logger.error('Background sync failed:', error.message);
        });

      this.logger.log('✅ Schema sync queued', {
        entityName: options.entityName,
        type: options.type,
      });
    } catch (error) {
      this.loggingService.error('Schema synchronization failed', {
        context: 'afterEffect',
        error: error.message,
        stack: error.stack,
        entityName: options.entityName,
        operationType: options.type,
      });

      throw new DatabaseException(
        `Schema synchronization failed: ${error.message}`,
        {
          entityName: options.entityName,
          operationType: options.type,
          operation: 'schema-sync',
        },
      );
    }
  }
}<|MERGE_RESOLUTION|>--- conflicted
+++ resolved
@@ -106,24 +106,12 @@
       const routeDefRepo =
         this.dataSourceService.getRepository('route_definition');
       const existingRoute = await routeDefRepo.findOne({
-<<<<<<< HEAD
-        where: { path: `/${result.name}` }
-=======
         where: { path: `/${result.name}` },
->>>>>>> 249a3365
       });
 
       if (!existingRoute) {
         await routeDefRepo.save({
           path: `/${result.name}`,
-<<<<<<< HEAD
-          mainTable: result.id,
-          isEnabled: true,
-        });
-        this.logger.log(`✅ Route /${result.name} created for table ${result.name}`);
-      } else {
-        this.logger.warn(`Route /${result.name} already exists, skipping route creation`);
-=======
           mainTable: {
             id: result.id,
           },
@@ -136,7 +124,6 @@
         this.logger.warn(
           `Route /${result.name} already exists, skipping route creation`,
         );
->>>>>>> 249a3365
       }
 
       return result;
@@ -276,11 +263,7 @@
     try {
       exists = await tableDefRepo.findOne({
         where: { id },
-<<<<<<< HEAD
-        relations: ['columns', 'relations']
-=======
         relations: ['columns', 'relations'],
->>>>>>> 249a3365
       });
 
       if (!exists) {
@@ -293,19 +276,6 @@
       this.logger.log(`🗑️ Processing deletion for table: ${tableName}`);
 
       // 1. Delete routes that point to this table
-<<<<<<< HEAD
-      const routeDefRepo = this.dataSourceService.getRepository('route_definition');
-      const routeDeleted = await routeDefRepo.delete({ mainTable: { id } });
-      if (routeDeleted.affected > 0) {
-        this.logger.log(`✅ Deleted ${routeDeleted.affected} route(s) pointing to table ${tableName}`);
-      }
-
-      // 2. Delete all relations that reference this table as targetTable
-      const relationDefRepo = this.dataSourceService.getRepository('relation_definition');
-      const targetRelations = await relationDefRepo.delete({ targetTable: { id } });
-      if (targetRelations.affected > 0) {
-        this.logger.log(`✅ Deleted ${targetRelations.affected} relations referencing table ${tableName} as target`);
-=======
       const routeDefRepo =
         this.dataSourceService.getRepository('route_definition');
       const routeDeleted = await routeDefRepo.delete({ mainTable: { id } });
@@ -326,7 +296,6 @@
         this.logger.log(
           `✅ Deleted ${targetRelations.affected} relations referencing table ${tableName} as target`,
         );
->>>>>>> 249a3365
       }
 
       // 3. Drop all foreign keys referencing this table (from other tables)
@@ -386,13 +355,9 @@
 
       // 6. Finally, remove metadata record - this will cascade delete columns and source relations
       const result = await tableDefRepo.remove(exists);
-<<<<<<< HEAD
-      this.logger.log(`✅ Table definition removed with cascaded deletion of columns and relations`);
-=======
       this.logger.log(
         `✅ Table definition removed with cascaded deletion of columns and relations`,
       );
->>>>>>> 249a3365
 
       await this.afterEffect({ entityName: result.name, type: 'update' });
       return result;
