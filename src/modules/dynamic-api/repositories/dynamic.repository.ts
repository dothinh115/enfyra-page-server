import { BadRequestException } from '@nestjs/common';
import { randomUUID } from 'crypto';
import { KnexService } from '../../../infrastructure/knex/knex.service';
import { TableHandlerService } from '../../table-management/services/table-handler.service';
import { QueryEngine } from '../../../infrastructure/query-engine/services/query-engine.service';
import { RouteCacheService } from '../../../infrastructure/cache/services/route-cache.service';
import { SystemProtectionService } from '../services/system-protection.service';
import { TDynamicContext } from '../../../shared/interfaces/dynamic-context.interface';
import { BootstrapScriptService } from '../../../core/bootstrap/services/bootstrap-script.service';
import { RedisPubSubService } from '../../../infrastructure/cache/services/redis-pubsub.service';
import { MetadataCacheService } from '../../../infrastructure/cache/services/metadata-cache.service';
import { BOOTSTRAP_SCRIPT_RELOAD_EVENT_KEY } from '../../../shared/utils/constant';

export class DynamicRepository {
  private context: TDynamicContext;
  private tableName: string;
  private queryEngine: QueryEngine;
  private knexService: KnexService;
  private tableHandlerService: TableHandlerService;
  private routeCacheService: RouteCacheService;
  private systemProtectionService: SystemProtectionService;
  private bootstrapScriptService?: BootstrapScriptService;
  private redisPubSubService?: RedisPubSubService;
  private metadataCacheService: MetadataCacheService;

  constructor({
    context,
    tableName,
    queryEngine,
    knexService,
    tableHandlerService,
    routeCacheService,
    systemProtectionService,
    bootstrapScriptService,
    redisPubSubService,
    metadataCacheService,
  }: {
    context: TDynamicContext;
    tableName: string;
    queryEngine: QueryEngine;
    knexService: KnexService;
    tableHandlerService: TableHandlerService;
    routeCacheService: RouteCacheService;
    systemProtectionService: SystemProtectionService;
    bootstrapScriptService?: BootstrapScriptService;
    redisPubSubService?: RedisPubSubService;
    metadataCacheService: MetadataCacheService;
  }) {
    this.context = context;
    this.tableName = tableName;
    this.queryEngine = queryEngine;
    this.knexService = knexService;
    this.tableHandlerService = tableHandlerService;
    this.routeCacheService = routeCacheService;
    this.systemProtectionService = systemProtectionService;
    this.bootstrapScriptService = bootstrapScriptService;
    this.redisPubSubService = redisPubSubService;
    this.metadataCacheService = metadataCacheService;
  }

  async init() {
<<<<<<< HEAD
    this.repo = this.dataSourceService.getRepository(this.tableName);
    if (!this.repo) {
      throw new BadRequestException(
        `Repository for table '${this.tableName}' not found. Ensure entity exists and name matches.`,
      );
    }
=======
    // No need to initialize repo with Knex - direct queries
>>>>>>> 0bb82844
  }

  async find(opt: { where?: any; fields?: string | string[] }) {
    const debugMode = this.context.$query?.debugMode === 'true' || this.context.$query?.debugMode === true;
    
    return await this.queryEngine.find({
      tableName: this.tableName,
      fields: opt?.fields || this.context.$query?.fields || '',
      filter: opt?.where || this.context.$query?.filter || {},
      page: this.context.$query?.page || 1,
      limit: this.context.$query?.limit || 10,
      meta: this.context.$query?.meta,
      sort: this.context.$query?.sort || 'id',
      aggregate: this.context.$query?.aggregate || {},
      deep: this.context.$query?.deep || {},
      debugMode: debugMode,
    });
  }

  async create(body: any) {
    try {
      // Ensure repository is initialized (defensive in case instance crossed process boundary)
      if (!this.repo) {
        await this.init();
        if (!this.repo) {
          throw new BadRequestException(
            `Repository not initialized for table '${this.tableName}'.`,
          );
        }
      }

      await this.systemProtectionService.assertSystemSafe({
        operation: 'create',
        tableName: this.tableName,
        data: body,
        existing: null,
        currentUser: this.context.$user,
      });

      if (this.tableName === 'table_definition') {
        body.isSystem = false;
        const table: any = await this.tableHandlerService.createTable(body);
        await this.reload();
        return await this.find({ where: { id: { _eq: table.id } } });
      }

      const knex = this.knexService.getKnex();
      const metadata = await this.metadataCacheService.getTableMetadata(this.tableName);
      
      // Generate UUID for primary key if needed
      if (metadata?.columns?.some((c: any) => c.isPrimary && c.type === 'uuid')) {
        body.id = body.id || randomUUID();
      }

      const [id] = await knex(this.tableName).insert(body);
      const createdId = body.id || id;
      
      const result = await this.find({ where: { id: { _eq: createdId } } });
      await this.reload();
      return result;
    } catch (error) {
      console.error('❌ Error in dynamic repo [create]:', error);
      throw new BadRequestException(error.message);
    }
  }

  async update(id: string | number, body: any) {
    try {
      const existsResult = await this.find({ where: { id: { _eq: id } } });
      const exists = existsResult?.data?.[0];
      if (!exists) throw new BadRequestException(`id ${id} is not exists!`);

      await this.systemProtectionService.assertSystemSafe({
        operation: 'update',
        tableName: this.tableName,
        data: body,
        existing: exists,
        currentUser: this.context.$user,
      });

      if (this.tableName === 'table_definition') {
        const table: any = await this.tableHandlerService.updateTable(
          +id,
          body,
        );
        return this.find({ where: { id: { _eq: table.id } } });
      }

      const knex = this.knexService.getKnex();
      await knex(this.tableName).where('id', id).update(body);

      const result = await this.find({ where: { id: { _eq: id } } });
      await this.reload();
      return result;
    } catch (error) {
      console.error('❌ Error in dynamic repo [update]:', error);
      throw new BadRequestException(error.message);
    }
  }

  async delete(id: string | number) {
    try {
      const existsResult = await this.find({ where: { id: { _eq: id } } });
      const exists = existsResult?.data?.[0];
      if (!exists) throw new BadRequestException(`id ${id} is not exists!`);

      await this.systemProtectionService.assertSystemSafe({
        operation: 'delete',
        tableName: this.tableName,
        data: {},
        existing: exists,
        currentUser: this.context.$user,
      });

      if (this.tableName === 'table_definition') {
        await this.tableHandlerService.delete(+id);
        return { message: 'Success', statusCode: 200 };
      }

      const knex = this.knexService.getKnex();
      await knex(this.tableName).where('id', id).delete();

      await this.reload();
      return { message: 'Delete successfully!', statusCode: 200 };
    } catch (error) {
      console.error('❌ Error in dynamic repo [delete]:', error);
      throw new BadRequestException(error.message);
    }
  }

  private async reload() {
    if (
      [
        'table_definition',
        'column_definition',
        'relation_definition',
      ].includes(this.tableName)
    ) {
      await this.metadataCacheService.reloadMetadataCache();
    }

    if (
      [
        'route_definition',
        'hook_definition',
        'route_handler_definition',
        'route_permission_definition',
        'role_definition',
        'table_definition',
      ].includes(this.tableName)
    ) {
      await this.routeCacheService.reloadRouteCache();
    }

    // Reload bootstrap scripts when bootstrap_script_definition changes
    if (this.tableName === 'bootstrap_script_definition' && this.bootstrapScriptService) {
      // Publish event to notify all instances about bootstrap script change
      if (this.redisPubSubService) {
        await this.redisPubSubService.publish(BOOTSTRAP_SCRIPT_RELOAD_EVENT_KEY, {
          timestamp: Date.now(),
          tableName: this.tableName,
          action: 'reload',
          message: 'Bootstrap script definition changed - triggering reload'
        });
      }
      
      // Reload on current instance
      await this.bootstrapScriptService.reloadBootstrapScripts();
    }
  }
}<|MERGE_RESOLUTION|>--- conflicted
+++ resolved
@@ -59,16 +59,7 @@
   }
 
   async init() {
-<<<<<<< HEAD
-    this.repo = this.dataSourceService.getRepository(this.tableName);
-    if (!this.repo) {
-      throw new BadRequestException(
-        `Repository for table '${this.tableName}' not found. Ensure entity exists and name matches.`,
-      );
-    }
-=======
     // No need to initialize repo with Knex - direct queries
->>>>>>> 0bb82844
   }
 
   async find(opt: { where?: any; fields?: string | string[] }) {
@@ -90,16 +81,6 @@
 
   async create(body: any) {
     try {
-      // Ensure repository is initialized (defensive in case instance crossed process boundary)
-      if (!this.repo) {
-        await this.init();
-        if (!this.repo) {
-          throw new BadRequestException(
-            `Repository not initialized for table '${this.tableName}'.`,
-          );
-        }
-      }
-
       await this.systemProtectionService.assertSystemSafe({
         operation: 'create',
         tableName: this.tableName,
