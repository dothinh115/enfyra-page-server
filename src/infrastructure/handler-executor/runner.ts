import {
  buildCallableFunctionProxy,
  buildFunctionProxy,
} from './utils/build-fn-proxy';

const AsyncFunction = Object.getPrototypeOf(async function () {}).constructor;

export const pendingCalls = new Map();

process.on('unhandledRejection', (reason: any) => {
  process.send({
    type: 'error',
    error: {
      message: reason.errorResponse?.message ?? reason.message,
      stack: reason.errorResponse?.stack,
      name: reason.errorResponse?.name,
      statusCode: reason.errorResponse?.statusCode,
    },
  });
});

process.on('message', async (msg: any) => {
  if (msg.type === 'call_result') {
    const { callId, result, error, ...others } = msg;
    const resolver = pendingCalls.get(callId);
    if (resolver) {
      pendingCalls.delete(callId);
      if (error) {
        resolver.reject({ ...error, ...others });
      } else {
        resolver.resolve(result);
      }
    }
  }
  if (msg.type === 'execute') {
    const originalRepos = msg.ctx.$repos || {};
    const packages = msg.packages;

    console.log('📦 Runner received packages:', packages);

    const ctx = msg.ctx;
    ctx.$repos = {};

    // Map packages to require statements
    ctx.$pkgs = {};
    for (const packageName of packages) {
      try {
        ctx.$pkgs[packageName] = require(packageName);
      } catch (error) {
        console.warn(`⚠️ Failed to require package "${packageName}":`, error.message);
      }
    }

    for (const serviceName of Object.keys(originalRepos)) {
      ctx.$repos[serviceName] = buildFunctionProxy(`$repos.${serviceName}`);
    }
    ctx.$errors = buildFunctionProxy('$errors');
    ctx.$helpers = buildFunctionProxy('$helpers');
    ctx.$logs = buildCallableFunctionProxy('$logs');
    
    // Template replacement map for cleaner syntax
    const templateMap = {
      '@CACHE': '$ctx.$cache',
      '@REPOS': '$ctx.$repos', 
      '@HELPERS': '$ctx.$helpers',
      '@LOGS': '$ctx.$logs',
      '@BODY': '$ctx.$body',
      '@DATA': '$ctx.$data',
      '@STATUS': '$ctx.$statusCode',
      '@PARAMS': '$ctx.$params',
      '@QUERY': '$ctx.$query',
      '@USER': '$ctx.$user',
      '@REQ': '$ctx.$req',
      '@SHARE': '$ctx.$share',
      '@API': '$ctx.$api',
      '@UPLOADED': '$ctx.$uploadedFile',
      '@PKGS': '$ctx.$pkgs',
      '@THROW': '$ctx.$throw',
      // HTTP status code shortcuts
      '@THROW400': '$ctx.$throw[\'400\']',
      '@THROW401': '$ctx.$throw[\'401\']',
      '@THROW403': '$ctx.$throw[\'403\']',
      '@THROW404': '$ctx.$throw[\'404\']',
      '@THROW409': '$ctx.$throw[\'409\']',
      '@THROW422': '$ctx.$throw[\'422\']',
<<<<<<< HEAD
      '@THROW429': '$ctx.$throw[\'429\']',
=======
>>>>>>> 870b39d7
      '@THROW500': '$ctx.$throw[\'500\']',
      '@THROW503': '$ctx.$throw[\'503\']',
    };
    
    // Replace template variables in code with detailed logging
    let processedCode = msg.code;
    
    // Add direct table access syntax (#table_name)
    // Replace #table_name with $ctx.$repos.table_name using regex
    processedCode = processedCode.replace(/#([a-z_]+)/g, '$ctx.$repos.$1');
    
    // Add package access syntax (%pkg_name)
    // Replace %pkg_name with $ctx.$pkgs.pkg_name using regex
    processedCode = processedCode.replace(/%([a-z_-]+)/g, '$ctx.$pkgs.$1');
    
    // Replace @ templates
    for (const [template, replacement] of Object.entries(templateMap)) {
      // Escape special regex characters and use simple replacement (no word boundary for @)
      const escapedTemplate = template.replace(/[.*+?^${}()|[\]\\]/g, '\\$&');
      const regex = new RegExp(escapedTemplate, 'g');
      processedCode = processedCode.replace(regex, replacement);
    }
    
    try {
      const asyncFn = new AsyncFunction(
        '$ctx',
        `
          "use strict";
          return (async () => {
            ${processedCode}
          })();
        `,
      );
      const result = await asyncFn(ctx);

      process.send({
        type: 'done',
        data: result,
        ctx,
      });
    } catch (error) {
      console.log('❌ Error executing code:', error.message);
      process.send({
        type: 'error',
        error: {
          message: error.errorResponse?.message ?? error.message,
          stack: error.errorResponse?.stack,
          name: error.errorResponse?.name,
          statusCode: error.errorResponse?.statusCode,
          // Add context for debugging template syntax
          originalCode: msg.code,                    // Original code with @CACHE
          processedCode: processedCode,              // Code after replacement to $ctx.$cache
        },
      });
    }
  }
});

process.on('error', (err) => {
  console.log(err);
});<|MERGE_RESOLUTION|>--- conflicted
+++ resolved
@@ -83,10 +83,7 @@
       '@THROW404': '$ctx.$throw[\'404\']',
       '@THROW409': '$ctx.$throw[\'409\']',
       '@THROW422': '$ctx.$throw[\'422\']',
-<<<<<<< HEAD
       '@THROW429': '$ctx.$throw[\'429\']',
-=======
->>>>>>> 870b39d7
       '@THROW500': '$ctx.$throw[\'500\']',
       '@THROW503': '$ctx.$throw[\'503\']',
     };
